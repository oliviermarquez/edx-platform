--- conflicted
+++ resolved
@@ -190,12 +190,7 @@
         url = reverse('verify_student_verify',
                       kwargs={"course_id": unicode(self.course_key)})
         response = self.client.get(url)
-
-<<<<<<< HEAD
-        self.assertIn("You are now enrolled in the audit track", response.content)
-=======
         self.assertIn("You are now enrolled in", response.content)
->>>>>>> b0b1744e
 
     def test_valid_course_upgrade_text(self):
         url = reverse('verify_student_verify',
